--- conflicted
+++ resolved
@@ -47,36 +47,11 @@
   <body>
     
     <div id="header">
-<<<<<<< HEAD
       <script src="./Resources/js/header.js" defer></script>
       <header-component></header-component>
       <hr>
     </div>
 
-=======
-      <div style="display: flex; align-items: center; justify-content: center; height: 10vh; width: 100%;">
-        <div style="width: 50%; display: flex; align-items: center; justify-content: left;">
-          <a style="color: whitesmoke; font-size: 4vw;" id="file_save">Rapid Tree Notetaker</a>
-        </div>
-        <div style="width: 10%; height: 100%; display: flex; align-items: center; justify-content: center;">
-          <button onclick="navigateProgram()" style="width: 95%; height: 75%; background-color: rgba(67, 72, 91, 1.0); outline: solid 0.25vw black; box-shadow: none; color: whitesmoke; font-size: 1.5vw;">Program</button>
-        </div>
-        <div style="width: 15%; height: 100%; display: flex; align-items: center; justify-content: center;">
-          <button onclick="navigateImplementation()" style="width: 95%; height: 75%; background-color: rgba(67, 72, 91, 1.0); outline: solid 0.25vw black; box-shadow: none; color: whitesmoke; font-size: 1.5vw;">Implementation</button>
-        </div>
-        <div style="width: 10%; height: 100%; display: flex; align-items: center; justify-content: center;">
-          <button onclick="navigateInspiration()" style="width: 95%; height: 75%; background-color: rgba(67, 72, 91, 1.0); outline: solid 0.25vw black; box-shadow: none; color: whitesmoke; font-size: 1.5vw;">Inspiration</button>
-        </div>
-        <div style="width: 10%; height: 100%; display: flex; align-items: center; justify-content: center;">
-          <button onclick="navigateCredits()" style="width: 95%; height: 75%; background-color: rgba(67, 72, 91, 1.0); outline: solid 0.25vw black; box-shadow: none; color: whitesmoke; font-size: 1.5vw;">Credits</button>
-        </div> 
-        <div style="width: 10%; display: flex; align-items: center; justify-content: center;">
-          <img src="./Resources/RTN-Logo.svg" alt="RTN Website Logo" style="width: 5vw;"></img>
-        </div>
-      </div>
-    </div>
-    
->>>>>>> a92fcfa2
     <div id="main">
       <pre id="display" style="font-size: 1.0vw; top: -1.0vw;"></pre>
       <textarea id="source" style="font-size: 1.0vw;"></textarea>
